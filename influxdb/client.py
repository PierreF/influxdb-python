# -*- coding: utf-8 -*-
"""
python client for influxdb
"""
import json

import requests
session = requests.Session()


class InfluxDBClient(object):
    """
    InfluxDB Client
    """

    def __init__(self, host='localhost', port=8086, username='root',
                 password='root', database=None, ssl=False, verify_ssl=False):
        """
        Initialize client
        """
        self._host = host
        self._port = port
        self._username = username
        self._password = password
        self._database = database

        self._verify_ssl = verify_ssl

        self._scheme = "http"

        if ssl is True:
            self._scheme = "https"

        self._baseurl = "{0}://{1}:{2}".format(
            self._scheme,
            self._host,
            self._port)

        self._headers = {
            'Content-type': 'application/json',
            'Accept': 'text/plain'}

    # Change member variables

    def switch_db(self, database):
        """
        Change client database

        Parameters
        ----------
        database : string
        """
        self._database = database

    def switch_user(self, username, password):
        """
        Change client username

        Parameters
        ----------
        username : string
        password : string
        """
        self._username = username
        self._password = password

    def request(self, url, method='GET', params=None, data=None,
                status_code=200):
        """
        Make a http request to API
        """
        url = "{0}/{1}".format(self._baseurl, url)

        if isinstance(data, dict):
            data = json.dumps(data)

        if params is None:
            params = {}

        auth = {
            'u': self._username,
            'p': self._password
        }

        params.update(auth)

        response = session.request(
            method=method,
            url=url,
            params=params,
            data=data,
            headers=self._headers,
            verify=self._verify_ssl
            )

        if response.status_code == status_code:
            return response
        else:
            raise Exception(
                "{0}: {1}".format(response.status_code, response.content))

    # Writing Data
    #
    # Assuming you have a database named foo_production you can write data
    # by doing a POST to /db/foo_production/series?u=some_user&p=some_password
    # with a JSON body of points.

    def write_points(self, *args, **kwargs):
        """
        Write to multiple time series names

        Parameters
        ----------
        batch_size : Optional. Int value to write the points in batches instead
            of all at one time.
            Useful for when doing data dumps from one database to another or
            when doing a massive write operation
        """

        def list_chunks(l, n):
            """ Yield successive n-sized chunks from l.
            """
            for i in xrange(0, len(l), n):
                yield l[i:i+n]

        batch_size = kwargs.get('batch_size')
        if batch_size:
            for data in kwargs.get('data'):
                name = data.get('name')
                columns = data.get('columns')
                point_list = data.get('points')

                for batch in list_chunks(point_list, batch_size):
                    data = [{
                        "points": batch,
                        "name": name,
                        "columns": columns
                    }]
<<<<<<< HEAD
                    time_precision = kwargs.get('time_precision', 's')
=======

                    time_precision = kwargs.get('time_precision', 's')

>>>>>>> 0511387d
                    self.write_points_with_precision(
                        data=data,
                        time_precision=time_precision)

                return True

        return self.write_points_with_precision(*args, **kwargs)

    def write_points_with_precision(self, data, time_precision='s'):
        """
        Write to multiple time series names
        """
        if time_precision not in ['s', 'm', 'u']:
            raise Exception(
                "Invalid time precision is given. (use 's','m' or 'u')")

        url = "db/{0}/series".format(self._database)

        params = {
            'time_precision': time_precision
        }

        self.request(
            url=url,
            method='POST',
            params=params,
            status_code=200
            )

        return True

    # One Time Deletes

    def delete_points(self, name):
        """
        Delete an entire series
        """
        url = "db/{0}/series/{1}".format(self._database, name)

        self.request(
            url=url,
            method='DELETE',
            status_code=204
            )

        return True

    # Regularly Scheduled Deletes

    def create_scheduled_delete(self, json_body):
        """
        TODO: Create scheduled delete

        2013-11-08: This endpoint has not been implemented yet in ver0.0.8,
        but it is documented in http://influxdb.org/docs/api/http.html.
        See also: src/api/http/api.go:l57
        """
        raise NotImplementedError()

    # get list of deletes
    # curl http://localhost:8086/db/site_dev/scheduled_deletes
    #
    # remove a regularly scheduled delete
    # curl -X DELETE http://localhost:8086/db/site_dev/scheduled_deletes/:id

    def get_list_scheduled_delete(self):
        """
        TODO: Get list of scheduled deletes

        2013-11-08: This endpoint has not been implemented yet in ver0.0.8,
        but it is documented in http://influxdb.org/docs/api/http.html.
        See also: src/api/http/api.go:l57
        """
        raise NotImplementedError()

    def remove_scheduled_delete(self, delete_id):
        """
        TODO: Remove scheduled delete

        2013-11-08: This endpoint has not been implemented yet in ver0.0.8,
        but it is documented in http://influxdb.org/docs/api/http.html.
        See also: src/api/http/api.go:l57
        """
        raise NotImplementedError()

    # Querying Data
    #
    # GET db/:name/series. It takes five parameters
    def query(self, query, time_precision='s', chunked=False):
        """
        Quering data
        """
        if time_precision not in ['s', 'm', 'u']:
            raise Exception(
                "Invalid time precision is given. (use 's','m' or 'u')")

        if chunked is True:
            chunked_param = 'true'
        else:
            chunked_param = 'false'

        # Build the URL of the serie to query
        url = "db/{0}/series".format(self._database)

        params = {
            'q': query,
            'time_precision': time_precision,
            'chunked': chunked_param
        }

        response = self.request(
            url=url,
            method='GET',
            params=params,
            status_code=200
            )

        return json.loads(response.content)

    # Creating and Dropping Databases
    #
    # ### create a database
    # curl -X POST http://localhost:8086/db -d '{"name": "site_development"}'
    #
    # ### drop a database
    # curl -X DELETE http://localhost:8086/db/site_development

    def create_database(self, database):
        """
        Create a database

        Parameters
        ----------
        database: string
            database name
        """
        url = "db"

        data = {'name': database}

        self.request(
            url=url,
            method='POST',
            data=data,
            status_code=201
            )

        return True

    def delete_database(self, database):
        """
        Drop a database

        Parameters
        ----------
        database: string
            database name
        """
        url = "db/{0}".format(database)

        self.request(
            url=url,
            method='DELETE',
            status_code=204
            )

        return True

    # ### get list of databases
    # curl -X GET http://localhost:8086/db

    def get_database_list(self):
        """
        Get the list of databases
        """
        url = "db"

        response = self.request(
            url=url,
            method='GET',
            status_code=200
            )

        return json.loads(response.content)

    def delete_series(self, series):
        """
        Drop a series

        Parameters
        ----------
        series: string
            series name
        """
        url = "db/{0}/series/{1}".format(
            self._database,
            series
            )

        self.request(
            url=url,
            method='DELETE',
            status_code=204
            )

        return True

    # Security
    # get list of cluster admins
    # curl http://localhost:8086/cluster_admins?u=root&p=root

    # add cluster admin
    # curl -X POST http://localhost:8086/cluster_admins?u=root&p=root \
    #      -d '{"name": "paul", "password": "i write teh docz"}'

    # update cluster admin password
    # curl -X POST http://localhost:8086/cluster_admins/paul?u=root&p=root \
    #      -d '{"password": "new pass"}'

    # delete cluster admin
    # curl -X DELETE http://localhost:8086/cluster_admins/paul?u=root&p=root

    # Database admins, with a database name of site_dev
    # get list of database admins
    # curl http://localhost:8086/db/site_dev/admins?u=root&p=root

    # add database admin
    # curl -X POST http://localhost:8086/db/site_dev/admins?u=root&p=root \
    #      -d '{"name": "paul", "password": "i write teh docz"}'

    # update database admin password
    # curl -X POST http://localhost:8086/db/site_dev/admins/paul?u=root&p=root\
    #      -d '{"password": "new pass"}'

    # delete database admin
    # curl -X DELETE \
    #        http://localhost:8086/db/site_dev/admins/paul?u=root&p=root

    def get_list_cluster_admins(self):
        """
        Get list of cluster admins
        """
        response = self.request(
            url="cluster_admins",
            method='GET',
            status_code=200
            )

        return response.json()

    def add_cluster_admin(self, new_username, new_password):
        """
        Add cluster admin
        """
        data = {
            'name': new_username,
            'password': new_password
        }

        self.request(
            url="cluster_admins",
            method='POST',
            data=data,
            status_code=200
            )

        return True

    def update_cluster_admin_password(self, username, new_password):
        """
        Update cluster admin password
        """
        url = "cluster_admins/{0}".format(username)

        data = {
            'password': new_password
        }

        self.request(
            url=url,
            method='POST',
            data=data,
            status_code=200
            )

        return True

    def delete_cluster_admin(self, username):
        """
        Delete cluster admin
        """
        url = "cluster_admins/{0}".format(username)

        self.request(
            url=url,
            method='DELETE',
            status_code=204
            )

        return True

    def set_database_admin(self, username):
        """
        Set user as database admin
        """
        return self.alter_database_admin(username, True)

    def unset_database_admin(self, username):
        """
        Unset user as database admin
        """
        return self.alter_database_admin(username, False)

    def alter_database_admin(self, username, is_admin):
        url = "db/{0}/users/{1}".format(self._database, username)

        data = {'admin': is_admin}

        self.request(
            url=url,
            method='POST',
            data=data,
            status_code=200
            )

        return True

    def get_list_database_admins(self):
        """
        TODO: Get list of database admins

        2013-11-08: This endpoint has not been implemented yet in ver0.0.8,
        but it is documented in http://influxdb.org/docs/api/http.html.
        See also: src/api/http/api.go:l57
        """
        raise NotImplementedError()

    def add_database_admin(self, new_username, new_password):
        """
        TODO: Add cluster admin

        2013-11-08: This endpoint has not been implemented yet in ver0.0.8,
        but it is documented in http://influxdb.org/docs/api/http.html.
        See also: src/api/http/api.go:l57
        """
        raise NotImplementedError()

    def update_database_admin_password(self, username, new_password):
        """
        TODO: Update database admin password

        2013-11-08: This endpoint has not been implemented yet in ver0.0.8,
        but it is documented in http://influxdb.org/docs/api/http.html.
        See also: src/api/http/api.go:l57
        """
        raise NotImplementedError()

    def delete_database_admin(self, username):
        """
        TODO: Delete database admin

        2013-11-08: This endpoint has not been implemented yet in ver0.0.8,
        but it is documented in http://influxdb.org/docs/api/http.html.
        See also: src/api/http/api.go:l57
        """
        raise NotImplementedError()

    ###
    # Limiting User Access

    # Database users
    # get list of database users
    # curl http://localhost:8086/db/site_dev/users?u=root&p=root

    # add database user
    # curl -X POST http://localhost:8086/db/site_dev/users?u=root&p=root \
    #       -d '{"name": "paul", "password": "i write teh docz"}'

    # update database user password
    # curl -X POST http://localhost:8086/db/site_dev/users/paul?u=root&p=root \
    #       -d '{"password": "new pass"}'

    # delete database user
    # curl -X DELETE http://localhost:8086/db/site_dev/users/paul?u=root&p=root

    def get_database_users(self):
        """
        Get list of database users
        """
        url = "db/{0}/users".format(self._database)

        response = self.request(
            url=url,
            method='GET',
            status_code=200
            )

        return response.json()

    def add_database_user(self, new_username, new_password):
        """
        Add database user
        """
        url = "db/{0}/users".format(self._database)

        data = {
            'name': new_username,
            'password': new_password
        }

        self.request(
            url=url,
            method='POST',
            data=data,
            status_code=200
            )

        return True

    def update_database_user_password(self, username, new_password):
        """
        Update password
        """
        url = "db/{0}/users/{1}".format(self._database, username)

        data = {
            'password': new_password
        }

        self.request(
            url=url,
            method='POST',
            data=data,
            status_code=200
            )

        if username == self._username:
            self._password = new_password

        return True

    def delete_database_user(self, username):
        """
        Delete database user
        """
        url = "db/{0}/users/{1}".format(self._database, username)

        self.request(
            url=url,
            method='DELETE',
            status_code=200
            )

        return True

    # update the user by POSTing to db/site_dev/users/paul

    def update_permission(self, username, json_body):
        """
        TODO: Update read/write permission

        2013-11-08: This endpoint has not been implemented yet in ver0.0.8,
        but it is documented in http://influxdb.org/docs/api/http.html.
        See also: src/api/http/api.go:l57
        """
        raise NotImplementedError()<|MERGE_RESOLUTION|>--- conflicted
+++ resolved
@@ -136,13 +136,7 @@
                         "name": name,
                         "columns": columns
                     }]
-<<<<<<< HEAD
                     time_precision = kwargs.get('time_precision', 's')
-=======
-
-                    time_precision = kwargs.get('time_precision', 's')
-
->>>>>>> 0511387d
                     self.write_points_with_precision(
                         data=data,
                         time_precision=time_precision)
